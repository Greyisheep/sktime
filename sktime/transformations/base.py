--- conflicted
+++ resolved
@@ -755,11 +755,7 @@
 
         return self
 
-<<<<<<< HEAD
-    def get_fitted_params(self, param=None):
-=======
-    def get_fitted_params(self, deep=True):
->>>>>>> df5a0059
+    def get_fitted_params(self, deep=True, param=None):
         """Get fitted parameters.
 
         State required:
@@ -767,7 +763,15 @@
 
         Parameters
         ----------
-<<<<<<< HEAD
+        deep : bool, default=True
+            Whether to return fitted parameters of components.
+
+            * If True, will return a dict of parameter name : value for this object,
+              including fitted parameters of fittable components
+              (= BaseEstimator-valued parameters).
+            * If False, will return a dict of parameter name : value for this object,
+              but not include fitted parameters of components.
+
         param : str or None, optional, default=None
             optional, name of the parameter to retrieve
             if provided, changes return as follows:
@@ -779,25 +783,6 @@
 
         Returns
         -------
-        fitted_params : dict of fitted parameters, keys are str names of parameters
-            parameters of components are indexed as [componentname]__[paramname]
-            if `param` is provided, this return instead changes as described above
-        """
-        # if self is not vectorized, run the default get_fitted_params
-        if not getattr(self, "_is_vectorized", False):
-            return super(BaseTransformer, self).get_fitted_params(param=param)
-=======
-        deep : bool, default=True
-            Whether to return fitted parameters of components.
-
-            * If True, will return a dict of parameter name : value for this object,
-              including fitted parameters of fittable components
-              (= BaseEstimator-valued parameters).
-            * If False, will return a dict of parameter name : value for this object,
-              but not include fitted parameters of components.
-
-        Returns
-        -------
         fitted_params : dict with str-valued keys
             Dictionary of fitted parameters, paramname : paramvalue
             keys-value pairs include:
@@ -809,11 +794,14 @@
               all parameters of `componentname` appear as `paramname` with its value
             * if `deep=True`, also contains arbitrary levels of component recursion,
               e.g., `[componentname]__[componentcomponentname]__[paramname]`, etc
+
+            if `param` is provided, this return instead changes as described above
         """
         # if self is not vectorized, run the default get_fitted_params
         if not getattr(self, "_is_vectorized", False):
-            return super(BaseTransformer, self).get_fitted_params(deep=deep)
->>>>>>> df5a0059
+            return super(BaseTransformer, self).get_fitted_params(
+                deep=deep, param=param
+            )
 
         # otherwise, we delegate to the instances' get_fitted_params
         # instances' parameters are returned at dataframe-slice-like keys
@@ -835,8 +823,7 @@
             trafo = transformers.loc[ix, col]
             trafo_key = f"transformers.loc[{_to_str(ix)},{_to_str(col)}]"
             fitted_params[trafo_key] = trafo
-<<<<<<< HEAD
-            trafo_params = trafo.get_fitted_params()
+            trafo_params = trafo.get_fitted_params(deep=deep)
             for key, val in trafo_params.items():
                 fitted_params[f"{trafo_key}__{key}"] = val
 
@@ -852,11 +839,6 @@
             for ix, col in product(transformers.index, transformers.columns):
                 result_df.loc[ix, col] = result_df.loc[ix, col].get_fitted_params(param)
             return result_df
-=======
-            trafo_params = trafo.get_fitted_params(deep=deep)
-            for key, val in trafo_params.items():
-                fitted_params[f"{trafo_key}__{key}"] = val
->>>>>>> df5a0059
 
         return fitted_params
 
