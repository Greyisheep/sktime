--- conflicted
+++ resolved
@@ -1,13 +1,9 @@
+#!/usr/bin/env python3 -u
 # -*- coding: utf-8 -*-
-<<<<<<< HEAD
-"""
-Utility methods to print system info for debugging
-=======
 # License: BSD 3 clause
 
 """Utility methods to print system info for debugging.
 
->>>>>>> 30b9c7f0
 adapted from :func:`sklearn.show_versions`
 """
 
@@ -20,13 +16,9 @@
 
 
 def _get_sys_info():
-<<<<<<< HEAD
-    """System information.
-=======
     """
     System information.
 
->>>>>>> 30b9c7f0
     Return
     ------
     sys_info : dict
@@ -44,13 +36,9 @@
 
 
 def _get_deps_info():
-<<<<<<< HEAD
-    """Overview of the installed version of main dependency.
-=======
     """
     Overview of the installed version of main dependencies.
 
->>>>>>> 30b9c7f0
     Returns
     -------
     deps_info: dict
@@ -70,7 +58,6 @@
         "numba",
         "pmdarima",
         "tsfresh",
-        "tslearn",
     ]
 
     def get_version(module):
@@ -94,10 +81,6 @@
 
 def show_versions():
     """Print useful debugging information."""
-<<<<<<< HEAD
-
-=======
->>>>>>> 30b9c7f0
     sys_info = _get_sys_info()
     deps_info = _get_deps_info()
 
