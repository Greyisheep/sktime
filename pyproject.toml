[project]
name = "sktime"
version = "0.27.0"
description = "A unified framework for machine learning with time series"
readme = "README.md"
keywords = [
  "data-mining",
  "data-science",
  "forecasting",
  "machine-learning",
  "scikit-learn",
  "time-series",
  "time-series-analysis",
  "time-series-classification",
  "time-series-regression",
]
license = { file = "LICENSE" }
# sktime is governed by the Community Council, see docs/source/get_involved/governance
# use the email or sktime discord (governance channel) to get in touch
maintainers = [
  { name = "sktime developers", email = "sktime.toolbox@gmail.com" },
  { name = "Franz Király" },
  { name = "Jonathan Bechtel" },
  { name = "Kiril Ralinovski" },
  { name = "Marc Rovira" },
  { name = "Sagar Mishra" },
  { name = "Ugochukwu Onyeka" },
]
# sktime has a large number of contributors,
# for full credits see contributors.md
authors = [
    { name = "sktime developers", email = "sktime.toolbox@gmail.com" },
]
requires-python = ">=3.8,<3.13"
classifiers = [
  "Intended Audience :: Developers",
  "Intended Audience :: Science/Research",
  "License :: OSI Approved :: BSD License",
  "Operating System :: MacOS",
  "Operating System :: Microsoft :: Windows",
  "Operating System :: POSIX",
  "Operating System :: Unix",
  "Programming Language :: Python",
  "Programming Language :: Python :: 3 :: Only",
  "Programming Language :: Python :: 3.8",
  "Programming Language :: Python :: 3.9",
  "Programming Language :: Python :: 3.10",
  "Programming Language :: Python :: 3.11",
  "Programming Language :: Python :: 3.12",
  "Topic :: Scientific/Engineering",
  "Topic :: Software Development",
]
# core dependencies of sktime
# this set should be kept minimal!
dependencies = [
  "numpy<1.27,>=1.21",  # required for framework layer and base class logic
  "packaging",  # for estimator specific dependency parsing
  "pandas<2.2.0,>=1.1",  # pandas is the main in-memory data container
  "scikit-base<0.8.0",  # base module for sklearn compatible base API
  "scikit-learn>=0.24,<1.5.0",  # required for estimators and framework layer
  "scipy<2.0.0,>=1.2",  # required for estimators and framework layer
]

[project.optional-dependencies]
# there are the following dependency sets:
# - all_extras_pandas2, all_extras - all soft dependencies
# - single-task soft dependencies, e.g., forecasting, classification, etc.
# - dev - the developer dependency set, for contributors to sktime
# - CI related, e.g., binder, docs, tests. Not for users of sktime.
#
# soft dependencies are not required for the core functionality of sktime
# but are required by popular estimators, e.g., prophet, tbats, etc.

# all soft dependencies
#
# users can install via "pip install sktime[all_extras]"
# or "pip install sktime[all_extras_pandas2]", to install only pandas 2 compatible deps
#
all_extras = [
  "arch>=5.6,<6.4.0",
  "cloudpickle",
  "dash!=2.9.0",
  "dask<2024.2.2",
  "dtw-python",
  'esig==0.9.7; python_version < "3.10"',
  'filterpy>=1.4.5; python_version < "3.11"',
  "gluonts>=0.9",
  'h5py; python_version < "3.12"',
  'hmmlearn>=0.2.7; python_version < "3.11"',
  "holidays",
  'keras-self-attention; python_version < "3.11"',
  "kotsu>=0.3.1",
  "matplotlib>=3.3.2",
  "mne",
  'numba<0.60,>=0.53',
  'pmdarima!=1.8.1,<3.0.0,>=1.8; python_version < "3.12"',
  'prophet>=1.1; python_version < "3.12"',
  "pycatch22<0.4.4",
  "pykalman-bardo<0.10,>=0.9.7",
  'pyod>=0.8; python_version < "3.11"',
  "pyts<0.14.0; python_version < '3.12'",
  "scikit-optimize",
  "scikit_posthocs>=0.6.5",
  "seaborn>=0.11",
  "seasonal",
  "skpro<2.3.0,>=2",
  'statsforecast<1.8.0,>=1.0.0; python_version < "3.12"',
  "statsmodels>=0.12.1",
  'stumpy>=1.5.1; python_version < "3.11"',
  'tbats>=1.1; python_version < "3.12"',
  'temporian>=0.7.0; python_version < "3.12" and sys_platform != "win32"',
  'tensorflow<2.17,>=2; python_version < "3.12"',
  'tsfresh>=0.17; python_version < "3.12"',
  'tslearn<0.7.0,!=0.6.0,>=0.5.2; python_version < "3.11"',
  "xarray",
]

# all soft dependencies compatible with pandas 2
all_extras_pandas2 = [
  "arch>=5.6,<6.4.0",
  "cloudpickle",
  "dash!=2.9.0",
  "dask<2024.2.2",
  "dtw-python",
  'esig==0.9.7; python_version < "3.10"',
  'filterpy>=1.4.5; python_version < "3.11"',
  "gluonts>=0.9",
  'h5py; python_version < "3.12"',
  'hmmlearn>=0.2.7; python_version < "3.11"',
  "holidays",
  'keras-self-attention; python_version < "3.11"',
  "kotsu>=0.3.1",
  "matplotlib>=3.3.2",
  "mne",
  'numba<0.60,>=0.53',
  'pmdarima!=1.8.1,<3.0.0,>=1.8; python_version < "3.12"',
  'prophet>=1.1; python_version < "3.12"',
  "pycatch22<0.4.4",
  "pykalman-bardo<0.10,>=0.9.7",
  'pyod>=0.8; python_version < "3.11"',
  "scikit_posthocs>=0.6.5",
  "seaborn>=0.11",
  "seasonal",
  "skpro<2.3.0,>=2",
  'statsforecast<1.8.0,>=1.0.0; python_version < "3.12"',
  "statsmodels>=0.12.1",
  'stumpy>=1.5.1; python_version < "3.11"',
  'tbats>=1.1; python_version < "3.12"',
  'temporian>=0.7.0; python_version < "3.12" and sys_platform != "win32"',
  'tensorflow<2.17,>=2; python_version < "3.12"',
  'tsfresh>=0.17; python_version < "3.12"',
  'tslearn<0.7.0,!=0.6.0,>=0.5.2; python_version < "3.11"',
  "xarray",
]

# single-task dependencies, e.g., forecasting, classification, etc.
# manually curated and intentionally smaller to avoid dependency conflicts
# names are identical with the names of the modules and estimator type strings
# dependency sets are selected to cover the most popular estimators in each module
# (this is a subjective choice, and may change over time as the ecosystem evolves,
# removals are rare and always accompanied by a deprecation warning)
#
# users can install via "pip install sktime[forecasting,transformations]" etc
#
alignment = [
  "dtw-python>=1.3,<1.5",
  'numba<0.60,>=0.53',
]
annotation = [
  "hmmlearn<0.4,>=0.2.7",
  'numba<0.60,>=0.53',
  'pyod<1.2,>=0.8; python_version < "3.12"',
]
classification = [
  'esig<0.10,>=0.9.7; python_version < "3.11"',
  'numba<0.60,>=0.53',
  'tensorflow<2.17,>=2; python_version < "3.12"',
  'tsfresh<0.21,>=0.17; python_version < "3.12"',
]
clustering = [
  'numba<0.60,>=0.53',
  'tslearn<0.7.0,!=0.6.0,>=0.5.2; python_version < "3.12"',
]
forecasting = [
  "arch>=5.6,<6.4",
  'pmdarima!=1.8.1,<2.1,>=1.8; python_version < "3.12"',
  "prophet<1.2,>=1.1",
  "skpro<2.3.0,>=2",
  'statsforecast<1.8.0,>=1.0.0; python_version < "3.12"',
  "statsmodels<0.15,>=0.12.1",
  'tbats<1.2,>=1.1; python_version < "3.12"',
]
networks = [
  "keras-self-attention<0.52,>=0.51",
  'tensorflow<2.17,>=2; python_version < "3.12"',
]
param_est = [
  "seasonal<0.4,>=0.3.1",
  "statsmodels<0.15,>=0.12.1",
]
regression = [
  'numba<0.60,>=0.53',
  'tensorflow<2.17,>=2; python_version < "3.12"',
]
transformations = [
  'esig<0.10,>=0.9.7; python_version < "3.11"',
  "filterpy<1.5,>=1.4.5",
  "holidays>=0.29,<0.46",
  "mne>=1.5,<1.7",
  'numba<0.60,>=0.53',
  "pycatch22>=0.4,<0.4.4",
  "pykalman-bardo<0.10,>=0.9.7",
  "statsmodels<0.15,>=0.12.1",
  'stumpy<1.13,>=1.5.1; python_version < "3.12"',
<<<<<<< HEAD
  'tsbootstrap<0.2,>=0.1.0',
=======
  'temporian>=0.7.0; python_version < "3.12" and sys_platform != "win32"',
>>>>>>> d19fda18
  'tsfresh<0.21,>=0.17; python_version < "3.12"',
]

# dev - the developer dependency set, for contributors to sktime
dev = [
  "backoff",
  "httpx",
  "pre-commit",
  "pytest",
  "pytest-cov",
  "pytest-randomly",
  "pytest-timeout",
  "pytest-xdist",
  "wheel",
]

# CI related soft dependency sets - not for users of sktime, only for developers
# docs and tests are standard dep sets for development use
# they are stable and subject to deprecation policies
# contributors should use the dev dependency set for contributing to sktime, see above
docs = [
  "jupyter",
  "myst-parser",
  "nbsphinx>=0.8.6",
  "numpydoc",
  "pydata-sphinx-theme",
  "Sphinx!=7.2.0,<8.0.0",
  "sphinx-copybutton",
  "sphinx-design<0.6.0",
  "sphinx-gallery<0.16.0",
  "sphinx-issues<5.0.0",
  "tabulate",
]
tests = [
  "pytest>=7.4,<8.2",
  "pytest-cov<4.2,>=4.1",
  "pytest-randomly<3.16,>=3.15",
  "pytest-timeout>=2.1,<2.4",
  "pytest-xdist>=3.3,<3.6",
]

# CI related soft dependency sets - not for users of sktime, only for developers
# these are for specual uses and may be changed or removed at any time
binder = [
  "jupyter",
  "pandas<2.0.0",
]
cython_extras = [
  "mrseql",
  'mrsqm; python_version < "3.11"',
  "numba<0.60",
]
dl = [
  'FrEIA; python_version < "3.12"',
  'neuralforecast<1.7.0,>=1.6.4; python_version < "3.11"',
  'tensorflow<2.17,>=2; python_version < "3.12"',
  'torch; python_version < "3.12"',
]
mlflow = [
  "mlflow",
]
mlflow_tests = [
  "boto3",
  "botocore",
  "mlflow",
  "moto",
]
pandas1 = [
  "pandas<2.0.0",
]

[project.urls]
"API Reference" = "https://www.sktime.net/en/stable/api_reference.html"
Documentation = "https://www.sktime.net"
Download = "https://pypi.org/project/sktime/#files"
Homepage = "https://www.sktime.net"
"Release Notes" = "https://www.sktime.net/en/stable/changelog.html"
Repository = "https://github.com/sktime/sktime"

[build-system]
build-backend = "setuptools.build_meta"
requires = [
  "setuptools>61",
]

[tool.setuptools.package-data]
sktime = [
  "*.csv",
  "*.csv.gz",
  "*.arff",
  "*.arff.gz",
  "*.txt",
  "*.ts",
  "*.tsv",
]

[tool.setuptools.packages.find]
exclude = ["tests", "tests.*"]

[tool.nbqa.exclude]
black = "^docs/source/examples/"
flake8 = "^docs/source/examples/"
isort = "^docs/source/examples/"<|MERGE_RESOLUTION|>--- conflicted
+++ resolved
@@ -212,11 +212,8 @@
   "pykalman-bardo<0.10,>=0.9.7",
   "statsmodels<0.15,>=0.12.1",
   'stumpy<1.13,>=1.5.1; python_version < "3.12"',
-<<<<<<< HEAD
+  'temporian>=0.7.0; python_version < "3.12" and sys_platform != "win32"',
   'tsbootstrap<0.2,>=0.1.0',
-=======
-  'temporian>=0.7.0; python_version < "3.12" and sys_platform != "win32"',
->>>>>>> d19fda18
   'tsfresh<0.21,>=0.17; python_version < "3.12"',
 ]
 
